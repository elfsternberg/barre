--- conflicted
+++ resolved
@@ -1,16 +1,3 @@
-<<<<<<< HEAD
-#![warn(clippy::shadow_reuse, clippy::shadow_same, clippy::shadow_unrelated)]
-#![allow(clippy::new_without_default_derive, clippy::redundant_field_names)]
-use std::collections::HashMap;
-
-use types::{Siaa, Node, NodeId};
-use builder::{init_barre_vec, language_to_vec_rep};
-use language::Language;
-use grammar::Grammar;
-
-pub struct Barre<T: Siaa> {
-    language: Vec<Node<T>>,
-=======
 use arena::{Arena, NodeId};
 use std::collections::{HashMap, HashSet};
 
@@ -21,38 +8,10 @@
 
 pub struct Barre<T: Siaa> {
     arena: Arena<Parser<T>>,
->>>>>>> 6378115f
     start: NodeId,
     empty: NodeId,
 }
 
-<<<<<<< HEAD
-impl<T: Siaa + 'static> Barre<T> {
-    pub fn new() -> Barre<T> {
-        // Currently, this recognizer recognizes no strings of tokens
-        let new_representation = init_barre_vec();
-        let start = new_representation.len() - 1;
-
-        Barre::<T> {
-            language: new_representation,
-            start: start,
-            empty: start,
-        }
-    }
-
-    pub fn from_language(lang: &Language<T>) -> Barre<T> {
-        let new_representation = language_to_vec_rep(lang);
-        let start = new_representation.len() - 1;
-
-        Barre::<T> {
-            language: new_representation,
-            start: start,
-            empty: 0,
-        }
-    }
-
-    pub fn parse<I>(&mut self, items: &mut I) -> bool
-=======
 impl<T: Siaa> Barre<T> {
     pub fn from_arena(arena: Arena<Parser<T>>, start: NodeId) -> Barre<T> {
         Barre::<T> {
@@ -72,111 +31,21 @@
     }
 
     pub fn parse<I>(&mut self, items: &mut I) -> Option<HashSet<ParseTree<T>>>
->>>>>>> 6378115f
     where
-        I: Iterator<Item = T>
+        I: Iterator<Item = T>,
     {
         let mut grammar = Grammar {
-<<<<<<< HEAD
-            language: self.language.clone(),
-            memo: HashMap::new(),
-            listeners: HashMap::new(),
-            start: self.start,
-            empty: self.empty
-        };
-        
-        grammar.parse(items)
-    }
-}
-
-#[cfg(test)]
-mod tests {
-
-    use super::Barre;
-    use language::{alt, cat, rep, tok};
-
-    macro_rules! mkpair {
-        ($(($l:expr, $r:expr)),*) => {
-            vec![$(($l, $r)),*]
-            .into_iter()
-            .map(|pair| { (String::from(pair.0), pair.1) });
-        }
-    }
-
-    macro_rules! testpat {
-        ($pt:ident; [$(($l:expr, $r:expr)),*]) => {
-            {
-                let matches = mkpair![$(($l, $r)),*];
-                for pair in matches {
-                    println!("{:?} {:?}", &pair.0, &pair.1);
-                    assert!($pt.parse(&mut pair.0.chars()) == pair.1);
-                }
-            }
-        }
-    }
-
-    #[test]
-    fn just_a_token() {
-        let lang = tok('a');
-        let mut barre = Barre::from_language(&lang);
-        testpat!(barre; [
-            ("a", true), ("", false), ("b", false),
-            ("aab", false), ("aba", false)
-        ]);
-    }
-
-    #[test]
-    fn just_a_cat() {
-        let lang = cat(tok('a'), tok('b'));
-        let mut barre = Barre::from_language(&lang);
-        testpat!(barre; [
-            ("ab", true), ("", false), ("b", false),
-            ("aab", false), ("aba", false), ("a", false)
-        ]);
-    }
-=======
             arena: self.arena.clone(),
             memo: HashMap::new(),
             empty: self.empty,
         };
->>>>>>> 6378115f
 
         grammar.parse(items, self.start)
     }
 }
 
-<<<<<<< HEAD
-    #[test]
-    fn simple_rep() {
-        let lang = rep(tok('a'));
-        let mut barre = Barre::from_language(&lang);
-        testpat!(barre; [("b", false), ("a", true), ("aaaaaaa", true), ("", true)]);
-    }
-
-    #[test]
-    fn slightly_more_complex_untyped_macro() {
-        // /AB(CC|DDDD)E*F/
-        let lang = cat!(
-            tok('a'),
-            tok('b'),
-            alt!(
-                cat!(tok('c'), tok('c')),
-                cat!(tok('d'), tok('d'), tok('d'), tok('d'))
-            ),
-            rep(tok('e')),
-            tok('f')
-        );
-        let mut barre = Barre::from_language(&lang);
-        testpat!(barre; [
-            ("abccf", true), ("abccef", true), ("abcceeeeeeef", true), ("abddddf", true),
-            ("abddddef", true), ("abddddeeeeeef", true), ("ab", false), ("abcef", false),
-            ("abcdef", false), ("abcceff", false), ("", false), ("abcddf", false)
-
-        ]);
-=======
 impl<T: Siaa> Default for Barre<T> {
     fn default() -> Self {
         Self::new()
->>>>>>> 6378115f
     }
 }